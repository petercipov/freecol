/**
 *  Copyright (C) 2002-2016   The FreeCol Team
 *
 *  This file is part of FreeCol.
 *
 *  FreeCol is free software: you can redistribute it and/or modify
 *  it under the terms of the GNU General Public License as published by
 *  the Free Software Foundation, either version 2 of the License, or
 *  (at your option) any later version.
 *
 *  FreeCol is distributed in the hope that it will be useful,
 *  but WITHOUT ANY WARRANTY; without even the implied warranty of
 *  MERCHANTABILITY or FITNESS FOR A PARTICULAR PURPOSE.  See the
 *  GNU General Public License for more details.
 *
 *  You should have received a copy of the GNU General Public License
 *  along with FreeCol.  If not, see <http://www.gnu.org/licenses/>.
 */

package net.sf.freecol.client.gui.panel;

import java.awt.Component;
import java.awt.Dimension;
import java.awt.Font;
import java.awt.datatransfer.DataFlavor;
import java.awt.datatransfer.Transferable;
import java.awt.datatransfer.UnsupportedFlavorException;
import java.awt.event.ActionEvent;
import java.awt.event.ItemEvent;
import java.awt.event.ItemListener;
import java.awt.event.MouseAdapter;
import java.awt.event.MouseEvent;
import java.io.IOException;
<<<<<<< HEAD
import java.util.*;
=======
import java.util.ArrayList;
import java.util.Arrays;
import java.util.Enumeration;
import java.util.HashMap;
import java.util.HashSet;
import java.util.List;
import java.util.Map;
import java.util.Map.Entry;
import java.util.Set;
>>>>>>> ac10edfb
import java.util.logging.Level;
import java.util.logging.Logger;

import javax.swing.AbstractAction;
import javax.swing.Action;
import javax.swing.DefaultListModel;
import javax.swing.ImageIcon;
import javax.swing.JButton;
import javax.swing.JCheckBox;
import javax.swing.JComponent;
import javax.swing.JLabel;
import javax.swing.JList;
import javax.swing.JPanel;
import javax.swing.JScrollPane;
import javax.swing.KeyStroke;
import javax.swing.ListCellRenderer;
import javax.swing.ListModel;
import javax.swing.ListSelectionModel;
import javax.swing.SwingConstants;
import javax.swing.TransferHandler;
import javax.swing.plaf.PanelUI;

import net.miginfocom.swing.MigLayout;

import net.sf.freecol.client.FreeColClient;
import net.sf.freecol.client.gui.FontLibrary;
import net.sf.freecol.client.gui.ImageLibrary;
import net.sf.freecol.client.gui.plaf.FreeColComboBoxRenderer;
import net.sf.freecol.client.gui.plaf.FreeColSelectedPanelUI;
import net.sf.freecol.common.i18n.Messages;
import net.sf.freecol.common.model.Ability;
import net.sf.freecol.common.model.AbstractGoods;
import net.sf.freecol.common.model.BuildableType;
import net.sf.freecol.common.model.Building;
import net.sf.freecol.common.model.BuildingType;
import net.sf.freecol.common.model.Colony;
import net.sf.freecol.common.model.FeatureContainer;
import net.sf.freecol.common.model.FreeColSpecObjectType;
import net.sf.freecol.common.model.GameOptions;
import net.sf.freecol.common.model.Limit;
import net.sf.freecol.common.model.Named;
import net.sf.freecol.common.model.Specification;
import net.sf.freecol.common.model.StringTemplate;
import net.sf.freecol.common.model.Turn;
import net.sf.freecol.common.model.UnitType;
import static net.sf.freecol.common.util.CollectionUtils.*;
import static net.sf.freecol.common.util.StringUtils.*;


/**
 * The panel used to display a colony build queue.
 */
public class BuildQueuePanel extends FreeColPanel implements ItemListener {

    private static final Logger logger = Logger.getLogger(BuildQueuePanel
            .class.getName());

    private static final DataFlavor BUILD_LIST_FLAVOR
        = new DataFlavor(List.class, "BuildListFlavor");

    /**
     * This class implements a transfer handler able to transfer
     * {@code BuildQueueItem}s between the build queue list, the
     * unit list and the building list.
     */
    private class BuildQueueTransferHandler extends TransferHandler {

        /**
         * This class implements the {@code Transferable} interface.
         */
        public class BuildablesTransferable implements Transferable {

            private final List<? extends BuildableType> buildables;

            private final DataFlavor[] supportedFlavors = {
                BUILD_LIST_FLAVOR
            };


            /**
             * Default constructor.
             *
             * @param buildables The build queue to transfer.
             */
            public BuildablesTransferable(List<? extends BuildableType> buildables) {
                this.buildables = buildables;
            }


            /**
             * Get the build queue from the {@code Transferable}.
             *
             * @return The build queue.
             */
            public List<? extends BuildableType> getBuildables() {
                return this.buildables;
            }


            // Interface Transferable

            /**
             * {@inheritDoc}
             */
            @Override
            public Object getTransferData(DataFlavor flavor)
                throws UnsupportedFlavorException {
                if (isDataFlavorSupported(flavor)) return this.buildables;
                throw new UnsupportedFlavorException(flavor);
            }

            /**
             * {@inheritDoc}
             */
            @Override
            public DataFlavor[] getTransferDataFlavors() {
                return supportedFlavors;
            }

            /**
             * {@inheritDoc}
             */
            @Override
            public boolean isDataFlavorSupported(DataFlavor flavor) {
                return any(supportedFlavors, matchKeyEquals(flavor));
            }
        }

        private JList<? extends BuildableType> source = null;
        //private int[] indices = null;
        private int numberOfItems = 0; // number of items to be added

        
        // Override TransferHandler

        /**
         * {@inheritDoc}
         */
        @Override
        public boolean importData(JComponent comp, Transferable data) {
            if (!canImport(comp, data.getTransferDataFlavors())) return false;

            // What actual panel component was chosen?
            JList<? extends BuildableType> target = BuildQueuePanel.this.convertJComp(comp);
            if (target == null) {
                logger.warning("Build queue import failed to: " + comp);
                return false;
            }

            // Grab the transfer object and insist it is a list of something.
            Object transferData;
            try {
                transferData = data.getTransferData(BUILD_LIST_FLAVOR);
            } catch (UnsupportedFlavorException | IOException e) {
                logger.log(Level.WARNING, "BuildQueue import", e);
                return false;
            }
            if (!(transferData instanceof List<?>)) return false;

            // Collect the transferred buildables.
            final JList<BuildableType> bql
                = BuildQueuePanel.this.buildQueueList;
            List<BuildableType> queue = new ArrayList<>();
            for (Object object : (List<?>)transferData) {
                // Fail if:
                // - dropping a non-Buildable
                // - dropping a unit in the Building list
                // - dropping a building in the Unit list
                // - no minimum index for the buildable is found
                if (!(object instanceof BuildableType)
                    || (object instanceof UnitType
                        && target == BuildQueuePanel.this.buildingList)
                    || (object instanceof BuildingType
                        && target == BuildQueuePanel.this.unitList)
                    || getMinimumIndex((BuildableType)object) < 0)
                    return false;
                queue.add((BuildableType)object);
            }

            // Handle the cases where the BQL is not the target.
            boolean isOrderingQueue = false;
            if (this.source == bql) {
                if (target != bql) {
                    // Dragging out of build queue => just remove the element.
                    // updateAllLists takes care of the rest.
                    DefaultListModel sourceModel
                        = (DefaultListModel)source.getModel();
                    for (Object obj : queue) {
                        sourceModel.removeElement(obj);
                    }
                    return true;
                }
                // OK, we are reordering the build queue.
                isOrderingQueue = true;
            } else {
                // Can only drag from the Building and Unit lists to
                // the build queue, so require that to be the target.
                if (target != bql && target.getParent() != bql) return false;
            }

            // Now that the BQL is the target, grab its model (fully
            // type qualified now).
            DefaultListModel<BuildableType> targetModel
                = (DefaultListModel<BuildableType>)bql.getModel();

            // This is where the dragged target was dropped.
            int preferredIndex = target.getSelectedIndex();
            int maxIndex = targetModel.size();
            int prevPos = -1;
            if (isOrderingQueue) {
                // Find previous position
                for (int i = 0; i < targetModel.getSize(); i++) {
                    if (targetModel.getElementAt(i) == queue.get(0)) {
                        prevPos = i;
                        break;
                    }
                }

                // Suppress dropping the selection onto itself.
                if (preferredIndex != -1 && prevPos == preferredIndex) {
                    //indices = null;
                    return false;
                }

                // Insist drop is within bounds.
                int maximumIndex = getMaximumIndex(queue.get(0));
                if (preferredIndex > maximumIndex) {
                    //indices = null;
                    return false;
                }

                this.numberOfItems = queue.size();

                // Remove all transferring elements from the build queue.
                for (BuildableType bt : queue) {
                    targetModel.removeElement(bt);
                }
            }

            // Set index to add to the last position, if not set or
            // out-of-bounds
            if (preferredIndex < 0 || preferredIndex > maxIndex) {
                preferredIndex = maxIndex;
            }

            for (int index = 0; index < queue.size(); index++) {
                BuildableType toBuild = queue.get(index);
                int minimumIndex = getMinimumIndex(toBuild);

                // minimumIndex == targetModel.size() means it has to
                // go at the end.
                if (minimumIndex < targetModel.size()) {
                    int maximumIndex = getMaximumIndex(toBuild);

                    // minimumIndex == maximumIndex means there is
                    // only one place it can go.
                    if (minimumIndex != maximumIndex) {
                        if (minimumIndex < preferredIndex + index) {
                            minimumIndex = preferredIndex + index;
                        }
                        if (minimumIndex > targetModel.size()) {
                            minimumIndex = targetModel.size();
                        }
                        if (minimumIndex > maximumIndex) {
                            minimumIndex = maximumIndex;
                        }
                    }
                }
                targetModel.add(minimumIndex, toBuild);
            }

            // update selected index to new position
            if (isOrderingQueue) {
                BuildQueuePanel.this.buildQueueList
                    .setSelectedIndex(preferredIndex);
            }
            return true;
        }

        /**
         * {@inheritDoc}
         */
        @Override
        protected void exportDone(JComponent source, Transferable data, 
                                  int action) {
            //this.indices = null;
            this.numberOfItems = 0;
            updateAllLists();
        }

        /**
         * {@inheritDoc}
         */
        @Override
        public boolean canImport(JComponent comp, DataFlavor[] flavors) {
            return flavors != null
                && any(flavors, matchKeyEquals(BUILD_LIST_FLAVOR));
        }

        /**
         * {@inheritDoc}
         */
        @Override
        protected Transferable createTransferable(JComponent comp) {
            
            this.source = BuildQueuePanel.this.convertJComp(comp);
            if (this.source == null) return null;
            //this.indices = this.source.getSelectedIndices();
            return new BuildablesTransferable(this.source.getSelectedValuesList());
        }

        /**
         * {@inheritDoc}
         */
        @Override
        public int getSourceActions(JComponent comp) {
            return (comp == BuildQueuePanel.this.unitList) ? COPY : MOVE;
        }
    }

    private class BuildQueueMouseAdapter extends MouseAdapter {

        private boolean add = true;
        
        private boolean enabled = false;


        public BuildQueueMouseAdapter(boolean add) {
            this.add = add;
        }


        /**
         * {@inheritDoc}
         */
        @Override
        public void mousePressed(MouseEvent e) {
            if (!this.enabled && e.getClickCount() == 1 && !e.isConsumed()) {
                this.enabled = true;
            }
            if (!this.enabled) return;

            Object source = e.getSource();
            JList<? extends BuildableType> jlist
                = (source instanceof JComponent)
                ? BuildQueuePanel.this.convertJComp((JComponent)source)
                : null;
            if (jlist == null) return;

            if (e.getButton() == MouseEvent.BUTTON3 || e.isPopupTrigger()) {
                int index = jlist.locationToIndex(e.getPoint());
                BuildableType bt = jlist.getModel().getElementAt(index);
                getGUI().showColopediaPanel(bt.getId());
            } else if (e.getClickCount() > 1 && !e.isConsumed()) {
                JList<BuildableType> bql = BuildQueuePanel.this.buildQueueList;
                DefaultListModel<BuildableType> model
                    = (DefaultListModel<BuildableType>)bql.getModel();
                if (jlist.getSelectedIndex() < 0) {
                    jlist.setSelectedIndex(jlist.locationToIndex(e.getPoint()));
                }
                for (BuildableType bt : jlist.getSelectedValuesList()) {
                    if (this.add) {
                        model.addElement(bt);
                    } else {
                        model.removeElement(bt);
                    }
                }
                updateAllLists();
            }
        }
    }

    /** The cell renderer to use for the build queue. */
    private class DefaultBuildQueueCellRenderer
        implements ListCellRenderer<BuildableType> {

        private final JPanel itemPanel = new JPanel();
        private final JPanel selectedPanel = new JPanel();
        private final JLabel imageLabel = new JLabel(new ImageIcon());
        private final JLabel nameLabel = new JLabel();

        private final JLabel lockLabel = new JLabel(new ImageIcon(
            ImageLibrary.getMiscImage(ImageLibrary.ICON_LOCK, 0.5f)));

        private final Dimension buildingDimension = new Dimension(-1, 48);


        public DefaultBuildQueueCellRenderer() {
            itemPanel.setOpaque(false);
            itemPanel.setLayout(new MigLayout());
            selectedPanel.setOpaque(false);
            selectedPanel.setLayout(new MigLayout());
            selectedPanel.setUI((PanelUI)FreeColSelectedPanelUI.createUI(selectedPanel));
        }


        /**
         * {@inheritDoc}
         */
        @Override
        public Component getListCellRendererComponent(JList<? extends BuildableType> list,
                        BuildableType value,
                        int index,
                        boolean isSelected,
                        boolean cellHasFocus) {
            JPanel panel = (isSelected) ? selectedPanel : itemPanel;
            panel.removeAll();

            ((ImageIcon)imageLabel.getIcon()).setImage(ImageLibrary.getBuildableImage(value, buildingDimension));

            nameLabel.setText(Messages.getName(value));
            panel.setToolTipText(lockReasons.get(value));
            panel.add(imageLabel, "span 1 2");
            if (lockReasons.get(value) == null) {
                panel.add(nameLabel, "wrap");
            } else {
                panel.add(nameLabel, "split 2");
                panel.add(lockLabel, "wrap");
            }

            ImageLibrary lib = getImageLibrary();
            List<AbstractGoods> required = value.getRequiredGoodsList();
            int size = required.size();
            for (int i = 0; i < size; i++) {
                AbstractGoods goods = required.get(i);
                ImageIcon icon = new ImageIcon(lib.getSmallIconImage(goods.getType()));
                JLabel goodsLabel = new JLabel(Integer.toString(goods.getAmount()), icon, SwingConstants.CENTER);
                if (i == 0 && size > 1) {
                    panel.add(goodsLabel, "split " + size);
                } else {
                    panel.add(goodsLabel);
                }
            }
            return panel;
        }
    }


    private static final String BUY = "buy";
    private static final int UNABLE_TO_BUILD = -1;

    /** Default setting for the compact box. */
    private static boolean defaultCompact = false;

    /** Default setting for the showAll box. */
    private static boolean defaultShowAll = false;

    /** The enclosing colony. */
    private final Colony colony;

    /** A feature container for potential features from queued buildables. */
    private final FeatureContainer featureContainer;

    /** A transfer handler for the build queue lists. */
    private final BuildQueueTransferHandler buildQueueHandler
        = new BuildQueueTransferHandler();

    /** The list of buildable unit types. */
    private final JList<UnitType> unitList;

    /** The panel showing the current buildable. */
    private final ConstructionPanel constructionPanel;

    /** The build queue. */
    private final JList<BuildableType> buildQueueList;

    /** The list of buildable building types. */
    private final JList<BuildingType> buildingList;

    /** A button to buy the current buildable. */
    private final JButton buyBuildable;

    /** The check box to enable compact mode. */
    private final JCheckBox compactBox;

    /** The check box to enable showing all buildables. */
    private final JCheckBox showAllBox;

    private final Map<BuildableType, String> lockReasons = new HashMap<>();


    /**
     * Create a new build queue panel.
     *
     * @param freeColClient The {@code FreeColClient} for the game.
     * @param colony The enclosing {@code Colony}.
     */
    public BuildQueuePanel(FreeColClient freeColClient, Colony colony) {
        super(freeColClient, new MigLayout("wrap 3, debug",
                "[260:][390:, fill][260:]", "[][][300:400:][]"));

        this.colony = colony;
        this.featureContainer = new FeatureContainer();

        DefaultListModel<BuildableType> current
            = new DefaultListModel<>();
        for (BuildableType type : this.colony.getBuildQueue()) {
            current.addElement(type);
            this.featureContainer.addFeatures(type);
        }

        BuildQueueMouseAdapter adapter = new BuildQueueMouseAdapter(true);
        Action addAction = new AbstractAction() {
                @Override
                public void actionPerformed(ActionEvent ae) {
                    JList<BuildableType> bql
                        = BuildQueuePanel.this.buildQueueList;
                    DefaultListModel<BuildableType> model
                        = (DefaultListModel<BuildableType>)bql.getModel();
                    JList<? extends BuildableType> btl
                        = (ae.getSource() == BuildQueuePanel.this.unitList)
                        ? BuildQueuePanel.this.unitList
                        : (ae.getSource() == BuildQueuePanel.this.buildingList)
                        ? BuildQueuePanel.this.buildingList
                        : null;
                    if (btl != null) {
                        for (BuildableType bt : btl.getSelectedValuesList()) {
                            model.addElement(bt);
                        }
                    }
                    updateAllLists();
                }
            };

        // Create Font choice
        Font fontSubHead = FontLibrary.createFont(FontLibrary.FontType.NORMAL,
                FontLibrary.FontSize.SMALLER, Font.BOLD,
                getImageLibrary().getScaleFactor());
        
        // Create the components
        JLabel header = Utility.localizedHeaderLabel(
            "buildQueuePanel.buildQueue",
            SwingConstants.LEADING, FontLibrary.FontSize.BIG);
        
        // JLabel SubHeads
        JLabel bqpUnits = Utility.localizedLabel("buildQueuePanel.units");
        bqpUnits.setFont(fontSubHead);
        JLabel bpqBuildQueue = Utility.localizedLabel("buildQueuePanel.buildQueue");
        bpqBuildQueue.setFont(fontSubHead);
        bpqBuildQueue.setHorizontalAlignment(SwingConstants.CENTER);
        JLabel bqpBuildings = Utility.localizedLabel("buildQueuePanel.buildings");
        bqpBuildings.setFont(fontSubHead);

        DefaultListModel<UnitType> units = new DefaultListModel<>();
        this.unitList = new JList<>(units);
        this.unitList.setTransferHandler(buildQueueHandler);
        this.unitList.setSelectionMode(ListSelectionModel
                .MULTIPLE_INTERVAL_SELECTION);
        this.unitList.setDragEnabled(true);
        this.unitList.addMouseListener(adapter);
        this.unitList.getInputMap().put(KeyStroke.getKeyStroke("ENTER"), 
                "add");
        this.unitList.getActionMap().put("add", addAction);

        this.constructionPanel
            = new ConstructionPanel(freeColClient, this.colony, false);
        this.constructionPanel.setDefaultLabel(StringTemplate
            .template("buildQueuePanel.currentlyBuilding")
            .add("%buildable%", "nothing"));

        this.buildQueueList = new JList<>(current);
        this.buildQueueList.setTransferHandler(buildQueueHandler);
        this.buildQueueList.setSelectionMode(ListSelectionModel
                .SINGLE_SELECTION);
        this.buildQueueList.setDragEnabled(true);
        this.buildQueueList.addMouseListener(new BuildQueueMouseAdapter(false));
        this.buildQueueList.getInputMap()
            .put(KeyStroke.getKeyStroke("DELETE"), "delete");
        this.buildQueueList.getActionMap().put("delete",
            new AbstractAction() {
                @Override
                public void actionPerformed(ActionEvent ae) {
                    JList<BuildableType> bql = BuildQueuePanel.
                            this.buildQueueList;
                    for (BuildableType bt : bql.getSelectedValuesList()) {
                        removeBuildable(bt);
                    }
                    updateAllLists();
                }
            });

        DefaultListModel<BuildingType> buildings
            = new DefaultListModel<>();
        this.buildingList = new JList<>(buildings);
        this.buildingList.setTransferHandler(buildQueueHandler);
        this.buildingList.setSelectionMode(ListSelectionModel.
                MULTIPLE_INTERVAL_SELECTION);
        this.buildingList.setDragEnabled(true);
        this.buildingList.addMouseListener(adapter);
        this.buildingList.getInputMap()
            .put(KeyStroke.getKeyStroke("ENTER"), "add");
        this.buildingList.getActionMap().put("add", addAction);

        this.buyBuildable = Utility.localizedButton("none"); // placeholder
        setBuyLabel(null);
        this.buyBuildable.setActionCommand(BUY);
        this.buyBuildable.addActionListener(this);

        this.compactBox
            = new JCheckBox(Messages.message("buildQueuePanel.compactView"));
        this.compactBox.addItemListener(this);
        this.compactBox.setSelected(defaultCompact);

        this.showAllBox
            = new JCheckBox(Messages.message("buildQueuePanel.showAll"));
        this.showAllBox.addItemListener(this);
        this.showAllBox.setSelected(defaultShowAll);

        updateDetailView(); // sets cell renderer
        updateAllLists();

        // Add all the components
        add(header, "span 3, align center, wrap 40");
        add(bqpUnits, "align center");
        add(bpqBuildQueue, "align center");
        add(bqpBuildings, "align center");
        add(new JScrollPane(this.unitList), "grow");
        add(this.constructionPanel, "split 2, flowy");
        add(new JScrollPane(this.buildQueueList), "grow");
        add(new JScrollPane(this.buildingList), "grow, wrap 20");
        add(this.buyBuildable, "span, split 4");
        add(this.compactBox);
        add(this.showAllBox);
        add(okButton, "tag ok");

        setSize(getPreferredSize());
    }


    /**
     * Get the colony for this build queue.
     *
     * @return The {@code Colony}.
     */
    public Colony getColony() {
        return this.colony;
    }

    /**
     * Convert a component to an actual part of this panel,
     * recovering its list type.
     *
     * @param comp The {@code JComponent} to convert.
     * @return The actual panel component {@code JList}, or
     *     null on error.
     */
    private JList<? extends BuildableType> convertJComp(JComponent comp) {
        return (comp == this.unitList) ? this.unitList
            : (comp == this.buildQueueList) ? this.buildQueueList
            : (comp == this.buildingList) ? this.buildingList
            : null;
    }

    private void removeBuildable(Object type) {
        DefaultListModel<BuildableType> model
            = (DefaultListModel<BuildableType>)this.buildQueueList.getModel();
        model.removeElement(type);
    }

    private boolean checkAbilities(BuildableType bt, List<String> lockReason) {
        final Specification spec = getSpecification();
        final int oldSize = lockReason.size();
        forEachMapEntry(bt.getRequiredAbilities(), e -> {
                final String id = e.getKey();
                final boolean value = e.getValue();
                if (this.featureContainer.hasAbility(id, null, null) != value
                    && this.colony.hasAbility(id) != value) {
                    FreeColSpecObjectType source
                        = first(spec.getTypesProviding(id, value));
                    lockReason.add((source != null)
                        ? Messages.getName(source)
                        : Messages.getName(bt));
                }
            });
        return lockReason.size() == oldSize;
    }

    /**
     * Update the list of available buildings to build
     *
     * This method will verify whether a building can be built by
     *      checking against the following criteria:
     *       * Does the Colony meet the population limit to build?
     *       * Does the new building require a special circumstance,
     *              such as a prerequisite unit or building?
     */
    private void updateBuildingList() {
        final Specification spec = getSpecification();
        final DefaultListModel<BuildableType> current
            = (DefaultListModel<BuildableType>)this.buildQueueList.getModel();
        final DefaultListModel<BuildingType> buildings
            = (DefaultListModel<BuildingType>)this.buildingList.getModel();
        buildings.clear();
        Set<BuildableType> unbuildableTypes = new HashSet<>();

        // For each building type, find out if it is buildable, and
        // reasons to not build it (and perhaps display a lock icon).
        for (BuildingType bt : spec.getBuildingTypeList()) {
            if (unbuildableTypes.contains(bt)) continue;

            // Impossible upgrade path
            if (bt.getUpgradesFrom() != null
                && unbuildableTypes.contains(bt.getUpgradesFrom())) {
                unbuildableTypes.add(bt);
                continue;
            }

            // Ignore pre-built buildings
            if (!bt.needsGoodsToBuild()) continue;
            
            // Only one building of any kind
            if (current.contains(bt) || hasBuildingType(bt)) continue;
            
            List<String> reasons = new ArrayList<>();

            // Coastal limit
            if (bt.hasAbility(Ability.COASTAL_ONLY)
                && !this.colony.getTile().isCoastland()) {
                reasons.add(Messages.message(StringTemplate
                        .template("buildQueuePanel.coastalOnly")));
            }

            // Population limit
            if (bt.getRequiredPopulation() > this.colony.getUnitCount()) {
                reasons.add(Messages.message(StringTemplate
                        .template("buildQueuePanel.populationTooSmall")
                        .addAmount("%number%", bt.getRequiredPopulation())));
            }

            // Spec limits
            for (Limit limit : transform(bt.getLimits(),
                                         l -> !l.evaluate(this.colony))) {
                reasons.add(Messages.getDescription(limit));
            }

            // Missing ability
            if (!checkAbilities(bt, reasons)) unbuildableTypes.add(bt);

            // Upgrade path is blocked
            Building colonyBuilding = this.colony.getBuilding(bt);
            BuildingType up = bt.getUpgradesFrom();
            if (up != null && !current.contains(up)
                && (colonyBuilding == null || colonyBuilding.getType() != up)) {
                reasons.add(Messages.getName(up));
            }

            lockReasons.put(bt, (reasons.isEmpty()) ? null
                : Messages.message(StringTemplate
                    .template("buildQueuePanel.requires")
                    .addName("%string%", join("/", reasons))));
            if (reasons.isEmpty()
                || showAllBox.isSelected()) buildings.addElement(bt);
        }
    }

    /**
     * Update the list of available units (ships, wagon, artillery) to build
     *
     * This method will verify whether a unit can be built by
     *      checking against the following criteria:
     *       * Does the Colony meet the population limit to build?
     *       * Does the new building require a special circumstance,
     *              such as a prerequisite unit or building?
     */
    private void updateUnitList() {
        final Specification spec = getSpecification();
        final Turn turn = getGame().getTurn();
        DefaultListModel<UnitType> units
            = (DefaultListModel<UnitType>)this.unitList.getModel();
        units.clear();
        Set<BuildableType> unbuildableTypes = new HashSet<>();
        
        // For each unit type, find out if it is buildable, and
        // reasons to not build it (and perhaps display a lock icon).
        for (UnitType ut : spec.getBuildableUnitTypes()) {
            if (unbuildableTypes.contains(ut)) continue;

            List<String> reasons = new ArrayList<>();

            // Population limit
            if (ut.getRequiredPopulation() > this.colony.getUnitCount()) {
                reasons.add(Messages.message(StringTemplate
                        .template("buildQueuePanel.populationTooSmall")
                        .addAmount("%number%", ut.getRequiredPopulation())));
            }

            // Spec limits
            for (Limit limit : transform(ut.getLimits(),
                                         l -> !l.evaluate(this.colony))) {
                reasons.add(Messages.getDescription(limit));
            }

            // Missing ability
            if (!checkAbilities(ut, reasons)) unbuildableTypes.add(ut);

            // Missing unit build ability?
            if (!this.featureContainer.hasAbility(Ability.BUILD, ut, null)
                && !this.colony.hasAbility(Ability.BUILD, ut, turn)) {
                Ability buildAbility = find(spec.getAbilities(Ability.BUILD),
                    a -> (a.appliesTo(ut)
                        && a.getValue()
                        && a.getSource() != null
                        && !unbuildableTypes.contains(a.getSource())));
                reasons.add((buildAbility != null)
                    ? ((buildAbility.getSource() instanceof Named)
                        ? Messages.getName((Named)buildAbility.getSource())
                        : Messages.getName(buildAbility))
                    : Messages.getName(ut));
            }

            lockReasons.put(ut, (reasons.isEmpty()) ? null
                : Messages.message(StringTemplate
                    .template("buildQueuePanel.requires")
                    .addName("%string%", join("/", reasons))));
            if (reasons.isEmpty()
                || showAllBox.isSelected()) units.addElement(ut);
        }
    }

    /**
     * Update all the lists and buttons, using
     *      {@link #updateBuildingList()} and
     *      {@link #updateUnitList()}
     */
    private void updateAllLists() {
        final DefaultListModel<BuildableType> current
            = (DefaultListModel<BuildableType>)this.buildQueueList.getModel();

        this.featureContainer.clear();
        for (Enumeration<BuildableType> e = current.elements();
             e.hasMoreElements();) {
            BuildableType type = e.nextElement();
            if (getMinimumIndex(type) >= 0) {
                featureContainer.addFeatures(type);
            } else {
                current.removeElement(type);
            }
        }
        // ATTENTION: buildings must be updated first, since units
        // might depend on the build ability of an unbuildable
        // building
        updateBuildingList();
        updateUnitList();

        // Update the buy button
        final boolean pay = getSpecification()
            .getBoolean(GameOptions.PAY_FOR_BUILDING);
        BuildableType bt = (current.getSize() <= 0) ? null
            : current.getElementAt(0);
        this.buyBuildable.setEnabled(bt != null && pay
            && this.colony.canPayToFinishBuilding(bt));
        this.setBuyLabel(bt);

        // Update the construction panel
        if (current.getSize() > 0) {
            this.constructionPanel.update(current.getElementAt(0));
        } else if (current.getSize() == 0) {
            this.constructionPanel.update(); // generates Building: Nothing
        }
    }

    private void setBuyLabel(BuildableType buildable) {
        this.buyBuildable.setText(Messages.message((buildable == null)
                ? StringTemplate.template("buildQueuePanel.buyBuilding")
                    .addStringTemplate("%buildable%",
                        StringTemplate.key("nothing"))
                : StringTemplate.template("buildQueuePanel.buyBuilding")
                    .addNamed("%buildable%", buildable)));
    }

    /**
     * Checks whether a specified {@code BuildingType} exists
     * within a colony
     *
     * @param buildingType The {@code BuildingType} to check
     * @return boolean
     */
    private boolean hasBuildingType(BuildingType buildingType) {
<<<<<<< HEAD
        while (true) {
            if (this.colony.getBuilding(buildingType) == null) {
                return false;
            } else if (Objects.equals(colony.getBuilding(buildingType).getType(), buildingType)) {
                return true;
            } else if (buildingType.getUpgradesTo() != null) {
                buildingType = buildingType.getUpgradesTo();
            } else {
                return false;
            }
=======
        if (this.colony.getBuilding(buildingType) == null) {
            return false;
        } else if (colony.getBuilding(buildingType).getType() == buildingType) {
            return true;
        } else if (buildingType.getUpgradesTo() != null) {
            return hasBuildingType(buildingType.getUpgradesTo());
        } else {
            return false;
>>>>>>> ac10edfb
        }
    }

    private static List<BuildableType> getBuildableTypes(JList<? extends BuildableType> list) {
        List<BuildableType> result = new ArrayList<>();
        if (list == null) return result;
        ListModel<? extends BuildableType> model = list.getModel();
        for (int index = 0; index < model.getSize(); index++) {
            result.add(model.getElementAt(index));
        }
        return result;
    }

    private int getMinimumIndex(BuildableType buildableType) {
        ListModel<BuildableType> buildQueue = this.buildQueueList.getModel();
        if (buildableType instanceof UnitType) {
            if (this.colony.canBuild(buildableType)) return 0;
            for (int index = 0; index < buildQueue.getSize(); index++) {
                if (buildQueue.getElementAt(index).hasAbility(Ability.BUILD,
                        buildableType)) return index + 1;
            }
        } else if (buildableType instanceof BuildingType) {
            BuildingType upgradesFrom = ((BuildingType)buildableType)
                    .getUpgradesFrom();
            if (upgradesFrom == null) return 0;
            Building building = this.colony
                    .getBuilding((BuildingType)buildableType);
            BuildingType buildingType = (building == null) ? null
                : building.getType();
            if (buildingType == upgradesFrom) return 0;
            for (int index = 0; index < buildQueue.getSize(); index++) {
                if (upgradesFrom.equals(buildQueue.getElementAt(index))) {
                    return index + 1;
                }
            }
        }
        return UNABLE_TO_BUILD;
    }

    private int getMaximumIndex(BuildableType buildableType) {
        ListModel<BuildableType> buildQueue = this.buildQueueList.getModel();
        final int buildQueueLastPos = buildQueue.getSize();

        boolean canBuild = false;
        if (this.colony.canBuild(buildableType)) {
            canBuild = true;
        }

        if (buildableType instanceof UnitType) {
            // does not depend on anything, nothing depends on it
            // can be built at any time
            if (canBuild) return buildQueueLastPos;
            // check for building in queue that allows builting this unit
            for (int index = 0; index < buildQueue.getSize(); index++) {
                BuildableType toBuild = buildQueue.getElementAt(index);
                if (toBuild == buildableType) continue;
                if (toBuild.hasAbility(Ability.BUILD, buildableType)) {
                    return buildQueueLastPos;
                }
            }
            return UNABLE_TO_BUILD;
        }

        if (buildableType instanceof BuildingType) {
            BuildingType upgradesFrom = ((BuildingType)buildableType
                    ).getUpgradesFrom();
            BuildingType upgradesTo = ((BuildingType)buildableType)
                    .getUpgradesTo();
            // does not depend on nothing, but still cannot be built
            if (!canBuild && upgradesFrom == null) {
                return UNABLE_TO_BUILD;
            }

            // if can be built and does not have any upgrade,
            // then it can be built at any time
            if (canBuild && upgradesTo == null) {
                return buildQueueLastPos;
            }

            // if can be built, does not depend on anything, mark
            // upgrades from as found
            boolean foundUpgradesFrom = canBuild;
            for (int index = 0; index < buildQueue.getSize(); index++) {
                BuildableType toBuild = buildQueue.getElementAt(index);
                
                if (toBuild == buildableType) continue;

                if (!canBuild && !foundUpgradesFrom
                    && upgradesFrom.equals(toBuild)) {
                    foundUpgradesFrom = true;
                    // nothing else to upgrade this building to
                    if (upgradesTo == null) return buildQueueLastPos;
                }
                // found a building it upgrades to, cannot go to or
                // beyond this position
                if (foundUpgradesFrom && upgradesTo != null
                    && upgradesTo.equals(toBuild)) return index;

                // Don't go past a unit this building can build.
                if (buildableType.hasAbility(Ability.BUILD, toBuild)) {
                    return index;
                }
            }
            return buildQueueLastPos;
        }
        return UNABLE_TO_BUILD;
    }

    /**
     * Set the correct cell renderer in the buildables lists.
     */
    private void updateDetailView() {
        ListCellRenderer<BuildableType> cellRenderer
            = (this.compactBox.isSelected())
            ? new FreeColComboBoxRenderer<BuildableType>()
            : new DefaultBuildQueueCellRenderer();
        this.buildQueueList.setCellRenderer(cellRenderer);
        this.buildingList.setCellRenderer(cellRenderer);
        this.unitList.setCellRenderer(cellRenderer);
    }

    private static void updateCompact(boolean selected) {
        defaultCompact = selected;
    }

    private static void updateLists(boolean selected) {
        defaultShowAll = selected;
    }

    // Interface ActionListener

    /**
     * {@inheritDoc}
     */
    @Override
    public void actionPerformed(ActionEvent ae) {
        final String FAIL = "FAIL";
        if (this.colony.getOwner() == getMyPlayer()) {
            String command = ae.getActionCommand();
            List<BuildableType> buildables = getBuildableTypes(this
                    .buildQueueList);
            BuildableType bt;
            while ((bt = first(buildables)) != null
                && lockReasons.get(bt) != null) {
                getGUI().showInformationMessage(bt,
                    this.colony.getUnbuildableMessage(bt));
                command = FAIL;
                removeBuildable(buildables.remove(0));
            }
            igc().setBuildQueue(this.colony, buildables);
            if (null != command) switch (command) {
                case FAIL:
                    // Let the user reconsider.
                    updateAllLists();
                    return;
                case OK:
                    break;
                case BUY:
                    igc().payForBuilding(this.colony);
                    break;
                default:
                    super.actionPerformed(ae);
                    break;
            }
        }
        getGUI().removeFromCanvas(this);
    }


    /**
     * Override {@link ItemListener} for this panel's use.
     *      This function evaluates whether a the user has
     *      clicked the {@link #compactBox} or the
     *      {@link #showAllBox} has been checked.
     *
     * {@inheritDoc}
     */
    @Override
    public void itemStateChanged(ItemEvent event) {
        if (event.getSource() == this.compactBox) {
            updateDetailView();
            updateCompact(this.compactBox.isSelected());
        } else if (event.getSource() == this.showAllBox) {
            updateAllLists();
            updateLists(this.showAllBox.isSelected());
        }
    }
}<|MERGE_RESOLUTION|>--- conflicted
+++ resolved
@@ -31,9 +31,6 @@
 import java.awt.event.MouseAdapter;
 import java.awt.event.MouseEvent;
 import java.io.IOException;
-<<<<<<< HEAD
-import java.util.*;
-=======
 import java.util.ArrayList;
 import java.util.Arrays;
 import java.util.Enumeration;
@@ -43,7 +40,6 @@
 import java.util.Map;
 import java.util.Map.Entry;
 import java.util.Set;
->>>>>>> ac10edfb
 import java.util.logging.Level;
 import java.util.logging.Logger;
 
@@ -82,6 +78,7 @@
 import net.sf.freecol.common.model.Colony;
 import net.sf.freecol.common.model.FeatureContainer;
 import net.sf.freecol.common.model.FreeColSpecObjectType;
+import net.sf.freecol.common.model.FreeColObject;
 import net.sf.freecol.common.model.GameOptions;
 import net.sf.freecol.common.model.Limit;
 import net.sf.freecol.common.model.Named;
@@ -916,24 +913,12 @@
 
     /**
      * Checks whether a specified {@code BuildingType} exists
-     * within a colony
+     *      within a colony
      *
      * @param buildingType The {@code BuildingType} to check
      * @return boolean
      */
     private boolean hasBuildingType(BuildingType buildingType) {
-<<<<<<< HEAD
-        while (true) {
-            if (this.colony.getBuilding(buildingType) == null) {
-                return false;
-            } else if (Objects.equals(colony.getBuilding(buildingType).getType(), buildingType)) {
-                return true;
-            } else if (buildingType.getUpgradesTo() != null) {
-                buildingType = buildingType.getUpgradesTo();
-            } else {
-                return false;
-            }
-=======
         if (this.colony.getBuilding(buildingType) == null) {
             return false;
         } else if (colony.getBuilding(buildingType).getType() == buildingType) {
@@ -942,11 +927,10 @@
             return hasBuildingType(buildingType.getUpgradesTo());
         } else {
             return false;
->>>>>>> ac10edfb
-        }
-    }
-
-    private static List<BuildableType> getBuildableTypes(JList<? extends BuildableType> list) {
+        }
+    }
+
+    private List<BuildableType> getBuildableTypes(JList<? extends BuildableType> list) {
         List<BuildableType> result = new ArrayList<>();
         if (list == null) return result;
         ListModel<? extends BuildableType> model = list.getModel();
