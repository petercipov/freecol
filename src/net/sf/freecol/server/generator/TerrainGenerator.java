/**
 *  Copyright (C) 2002-2015   The FreeCol Team
 *
 *  This file is part of FreeCol.
 *
 *  FreeCol is free software: you can redistribute it and/or modify
 *  it under the terms of the GNU General Public License as published by
 *  the Free Software Foundation, either version 2 of the License, or
 *  (at your option) any later version.
 *
 *  FreeCol is distributed in the hope that it will be useful,
 *  but WITHOUT ANY WARRANTY; without even the implied warranty of
 *  MERCHANTABILITY or FITNESS FOR A PARTICULAR PURPOSE.  See the
 *  GNU General Public License for more details.
 *
 *  You should have received a copy of the GNU General Public License
 *  along with FreeCol.  If not, see <http://www.gnu.org/licenses/>.
 */

package net.sf.freecol.server.generator;

<<<<<<< HEAD
import java.awt.Rectangle;
=======
>>>>>>> 2410226f
import java.util.Arrays;
import java.util.ArrayList;
import java.util.EnumMap;
import java.util.HashMap;
import java.util.List;
import java.util.Random;
import java.util.logging.Logger;
import java.util.stream.Collectors;

import net.sf.freecol.common.model.Game;
import net.sf.freecol.common.model.LandMap;
import net.sf.freecol.common.model.Map;
import net.sf.freecol.common.model.Direction;
import net.sf.freecol.common.model.Region;
import net.sf.freecol.common.model.Region.RegionType;
import net.sf.freecol.common.model.Resource;
import net.sf.freecol.common.model.ResourceType;
import net.sf.freecol.common.model.Specification;
import net.sf.freecol.common.model.Tile;
import net.sf.freecol.common.model.TileImprovement;
import net.sf.freecol.common.model.TileImprovementType;
import net.sf.freecol.common.model.TileItemContainer;
import net.sf.freecol.common.model.TileType;
import net.sf.freecol.common.option.MapGeneratorOptions;
import net.sf.freecol.common.option.OptionGroup;
import net.sf.freecol.common.util.LogBuilder;
import static net.sf.freecol.common.util.CollectionUtils.*;
import net.sf.freecol.common.util.RandomChoice;
import static net.sf.freecol.common.util.RandomUtils.*;
import net.sf.freecol.server.model.ServerRegion;


/**
 * Class for making a <code>Map</code> based upon a land map.
 *
 * FIXME: dynamic lakes, mountains and hills
 */
public class TerrainGenerator {

    private static final Logger logger = Logger.getLogger(TerrainGenerator.class.getName());

    public static final int LAND_REGIONS_SCORE_VALUE = 1000;
    public static final int LAND_REGION_MIN_SCORE = 5;
    public static final int LAND_REGION_MAX_SIZE = 75;

    /** The Game to generate for. */
    private final Game game;

    /** The game to selectively import from. */
    private final Game importGame;

    /**
     * The pseudo-random number source to use.
     *
     * Uses of the PRNG are usually logged in FreeCol, but the use is
     * so intense here and this code is called pre-game, so we
     * intentionally skip the logging here.
     */
    private final Random random;

    /** The cached map generator options. */
    private final OptionGroup mapOptions;

    /** The cache of the Specification. */
    private final Specification spec;

    /** The cached land and ocean tile types. */
    private List<TileType> landTileTypes = null;
    private List<TileType> oceanTileTypes = null;


    /**
     * Creates a new <code>TerrainGenerator</code>.
     *
     * @param game The <code>Game</code> to generate for.
     * @param importGame A <code>Game</code> to selectively import from.
     * @param random A <code>Random</code> number source.
     * @see #createMap
     */
    public TerrainGenerator(Game game, Game importGame, Random random) {
        this.game = game;
        this.importGame = importGame;
        this.random = random;
        this.mapOptions = game.getMapGeneratorOptions();
        this.spec = game.getSpecification();
    }


    // Utilities

    // FIXME: this might be useful elsewhere, too
    private int limitToRange(int value, int lower, int upper) {
        return Math.max(lower, Math.min(value, upper));
    }

    /**
     * Gets the approximate number of land tiles.
     *
     * @return The approximate number of land tiles
     */
    private int getApproximateLandCount() {
        return mapOptions.getInteger(MapGeneratorOptions.MAP_WIDTH)
            * mapOptions.getInteger(MapGeneratorOptions.MAP_HEIGHT)
            * mapOptions.getInteger(MapGeneratorOptions.LAND_MASS)
            / 100;
    }

    /**
     * Creates a random tile for the specified position.
     *
     * @param x The tile x coordinate.
     * @param y The tile y coordinate.
     * @param landMap A boolean array defining where the land is.
     * @param latitude The tile latitude.
     * @return The created tile.
     */
    private Tile createTile(int x, int y, LandMap landMap, int latitude) {
        return (landMap.isLand(x, y))
            ? new Tile(game, getRandomLandTileType(latitude), x, y)
            : new Tile(game, getRandomOceanTileType(latitude), x, y);
    }

    /**
     * Gets a random land tile type based on the latitude.
     *
     * @param latitude The location of the tile relative to the north/south
     *     poles and equator:
     *     0 is the mid-section of the map (equator)
     *     +/-90 is on the bottom/top of the map (poles).
     * @return A suitable random land tile type.
     */
    private TileType getRandomLandTileType(int latitude) {
        if (landTileTypes == null) {
            // Do not generate elevated and water tiles at this time
            // they are created elsewhere.
            landTileTypes = spec.getTileTypeList().stream()
                .filter(t -> !t.isElevation() && !t.isWater())
                .collect(Collectors.toList());
        }
        return getRandomTileType(landTileTypes, latitude);
    }

    /**
     * Gets a random ocean tile type.
     *
     * @param latitude The latitude of the proposed tile.
     * @return A suitable random ocean tile type.
     */
    private TileType getRandomOceanTileType(int latitude) {
        if (oceanTileTypes == null) {
            oceanTileTypes = spec.getTileTypeList().stream()
                .filter(t -> t.isWater()
                    && t.isHighSeasConnected()
                    && !t.isDirectlyHighSeasConnected())
                .collect(Collectors.toList());
        }
        return getRandomTileType(oceanTileTypes, latitude);
    }

    /**
     * Gets a tile type fitted to the regional requirements.
     *
     * FIXME: Can be used for mountains and rivers too.
     *
     * @param candidates A list of <code>TileType</code>s to use for
     *     calculations.
     * @param latitude The tile latitude.
     * @return A suitable <code>TileType</code>.
     */
    private TileType getRandomTileType(List<TileType> candidates,
                                       int latitude) {
        // decode options
        final int forestChance
            = mapOptions.getInteger(MapGeneratorOptions.FOREST_NUMBER);
        final int temperaturePreference
            = mapOptions.getInteger(MapGeneratorOptions.TEMPERATURE);

        // temperature calculation
        int poleTemperature = -20;
        int equatorTemperature= 40;
        switch (temperaturePreference) {
        case MapGeneratorOptions.TEMPERATURE_COLD:
            poleTemperature = -20;
            equatorTemperature = 25;
            break;
        case MapGeneratorOptions.TEMPERATURE_CHILLY:
            poleTemperature = -20;
            equatorTemperature = 30;
            break;
        case MapGeneratorOptions.TEMPERATURE_TEMPERATE:
            poleTemperature = -10;
            equatorTemperature = 35;
            break;
        case MapGeneratorOptions.TEMPERATURE_WARM:
            poleTemperature = -5;
            equatorTemperature = 40;
            break;
        case MapGeneratorOptions.TEMPERATURE_HOT:
            poleTemperature = 0;
            equatorTemperature = 40;
            break;
        default:
            break;
        }

        final Specification spec = game.getSpecification();
        int temperatureRange = equatorTemperature-poleTemperature;
        int localeTemperature = poleTemperature + (90 - Math.abs(latitude))
            * temperatureRange/90;
        int temperatureDeviation = 7; // +/- 7 degrees randomization
        localeTemperature += randomInt(logger, "Temperature", random,
                                       temperatureDeviation * 2)
            - temperatureDeviation;
        localeTemperature = limitToRange(localeTemperature, -20, 40);

        // humidity calculation
        int localeHumidity = spec.getRangeOption(MapGeneratorOptions.HUMIDITY)
            .getValue();
        int humidityDeviation = 20; // +/- 20% randomization
        localeHumidity += randomInt(logger, "Humidity", random,
                                    humidityDeviation * 2)
            - humidityDeviation;
        localeHumidity = limitToRange(localeHumidity, 0, 100);

        List<TileType> candidateTileTypes = new ArrayList<>(candidates);

        // Filter the candidates by temperature.
        int i = 0;
        while (i < candidateTileTypes.size()) {
            TileType type = candidateTileTypes.get(i);
            if (!type.withinRange(TileType.RangeType.TEMPERATURE,
                                  localeTemperature)) {
                candidateTileTypes.remove(i);
                continue;
            }
            i++;
        }

        // Need to continue?
        switch (candidateTileTypes.size()) {
        case 0:
            throw new RuntimeException("No TileType for"
                + " temperature==" + localeTemperature);
        case 1:
            return candidateTileTypes.get(0);
        default:
            break;
        }

        // Filter the candidates by humidity.
        i = 0;
        while (i < candidateTileTypes.size()) {
            TileType type = candidateTileTypes.get(i);
            if (!type.withinRange(TileType.RangeType.HUMIDITY,
                                  localeHumidity)) {
                candidateTileTypes.remove(i);
                continue;
            }
            i++;
        }

        // Need to continue?
        switch (candidateTileTypes.size()) {
        case 0:
            throw new RuntimeException("No TileType for"
                + " humidity==" + localeHumidity);
        case 1:
            return candidateTileTypes.get(0);
        default:
            break;
        }

        // Filter the candidates by forest presence.
        boolean forested = randomInt(logger, "Forest", random, 100) < forestChance;
        i = 0;
        while (i < candidateTileTypes.size()) {
            TileType type = candidateTileTypes.get(i);
            if (type.isForested() != forested) {
                candidateTileTypes.remove(i);
                continue;
            }
            i++;
        }

        // Done
        switch (i = candidateTileTypes.size()) {
        case 0:
            throw new RuntimeException("No TileType for"
                + " forested==" + forested);
        case 1:
            return candidateTileTypes.get(0);
        default:
            return candidateTileTypes.get(randomInt(logger, "Forest tile",
                                                    random, i));
        }
    }


    // Create map entities

    /**
     * Creates land map regions in the given Map.
     *
     * First, the arctic/antarctic regions are defined, based on
     * <code>Map.POLAR_HEIGHT</code>.
     *
     * For the remaining land tiles, one region per contiguous
     * landmass is created.
     *
     * @param map The <code>Map</code> to work on.
     * @param lb A <code>LogBuilder</code> to log to.
     * @return A list of created <code>ServerRegion</code>s.
     */
    private List<ServerRegion> createLandRegions(Map map, LogBuilder lb) {
        // Create "explorable" land regions
        int continents = 0;
        boolean[][] landmap = new boolean[map.getWidth()][map.getHeight()];
        int[][] continentmap = new int[map.getWidth()][map.getHeight()];
        int landsize = 0;

        // Initialize both maps
        for (int x = 0; x < map.getWidth(); x++) {
            for (int y = 0; y < map.getHeight(); y++) {
                continentmap[x][y] = 0;
                landmap[x][y] = false;
                if (map.isValid(x, y)) {
                    Tile tile = map.getTile(x, y);
                    // Exclude existing regions (arctic/antarctic, mountains,
                    // rivers).
                    landmap[x][y] = tile.isLand()
                        && tile.getRegion() == null;
                    if (tile.isLand()) landsize++;
                }
            }
        }

        // Flood fill, so that we end up with individual landmasses
        // numbered in continentmap[][]
        for (int y = 0; y < map.getHeight(); y++) {
            for (int x = 0; x < map.getWidth(); x++) {
                if (landmap[x][y]) { // Found a new region.
                    continents++;
                    boolean[][] continent = Map.floodFill(landmap, x, y);

                    for (int yy = 0; yy < map.getHeight(); yy++) {
                        for (int xx = 0; xx < map.getWidth(); xx++) {
                            if (continent[xx][yy]) {
                                continentmap[xx][yy] = continents;
                                landmap[xx][yy] = false;
                            }
                        }
                    }
                }
            }
        }
        lb.add("Number of individual landmasses is ", continents, "\n");

        // Get landmass sizes
        int[] continentsize = new int[continents+1];
        for (int y = 0; y < map.getHeight(); y++) {
            for (int x = 0; x < map.getWidth(); x++) {
                continentsize[continentmap[x][y]]++;
            }
        }

        // Go through landmasses, split up those too big
        int oldcontinents = continents;
        for (int c = 1; c <= oldcontinents; c++) {
            // c starting at 1, c=0 is all excluded tiles
            if (continentsize[c] > LAND_REGION_MAX_SIZE) {
                boolean[][] splitcontinent
                    = new boolean[map.getWidth()][map.getHeight()];
                int splitX = 0, splitY = 0;

                for (int x = 0; x < map.getWidth(); x++) {
                    for (int y = 0; y < map.getHeight(); y++) {
                        if (continentmap[x][y] == c) {
                            splitcontinent[x][y] = true;
                            splitX = x; splitY = y;
                        } else {
                            splitcontinent[x][y] = false;
                        }
                    }
                }

                while (continentsize[c] > LAND_REGION_MAX_SIZE) {
                    int targetsize = LAND_REGION_MAX_SIZE;
                    if (continentsize[c] < 2*LAND_REGION_MAX_SIZE) {
                        targetsize = continentsize[c]/2;
                    }
                    continents++; //index of the new region in continentmap[][]
                    boolean[][] newregion = Map.floodFill(splitcontinent,
                        splitX, splitY, targetsize);
                    for (int x = 0; x < map.getWidth(); x++) {
                        for (int y = 0; y < map.getHeight(); y++) {
                            if (newregion[x][y]) {
                                continentmap[x][y] = continents;
                                splitcontinent[x][y] = false;
                                continentsize[c]--;
                            }
                            if (splitcontinent[x][y]) {
                                splitX = x; splitY = y;
                            }
                        }
                    }
                }
            }
        }
        lb.add("Number of land regions being created: ", continents, "\n");

        // Create ServerRegions for all land regions
        ServerRegion[] landregions = new ServerRegion[continents+1];
        int landIndex = 1;
        for (int c = 1; c <= continents; c++) {
            // c starting at 1, c=0 is all water tiles
            landregions[c] = new ServerRegion(game, RegionType.LAND);
        }

        // Add tiles to ServerRegions
        for (int y = 0; y < map.getHeight(); y++) {
            for (int x = 0; x < map.getWidth(); x++) {
                if (continentmap[x][y] > 0) {
                    Tile tile = map.getTile(x, y);
                    landregions[continentmap[x][y]].addTile(tile);
                }
            }
        }

        for (int c = 1; c <= continents; c++) {
            ServerRegion sr = landregions[c];

            // Set exploration points for land regions based on size
            int score = Math.max((int)(((float)sr.getSize() / landsize)
                                       * LAND_REGIONS_SCORE_VALUE),
                                 LAND_REGION_MIN_SCORE);
            sr.setScoreValue(score);
            lb.add("Created land region ", sr.toString(),
                " (size ", sr.getSize(),
                ", score ", sr.getScoreValue(),
                ", parent ", ((sr.getParent() == null) ? "(null)"
                    : sr.getParent().toString()), ")\n");
        }
        return Arrays.asList(Arrays.copyOfRange(landregions, 1, continents+1));
    }

    /**
     * Pick a good tile to put elevated terrain on.
     *
     * @param map A <code>Map</code> to choose from.
     * @return A suitable <code>Tile</code>, or null if none found.
     */
    private Tile getGoodMountainTile(Map map) {
        final TileType hills = spec.getTileType("model.tile.hills");
        final TileType mountains = spec.getTileType("model.tile.mountains");
<<<<<<< HEAD
        Tile t = null;
        nextTry: for (;;) {
            if ((t = map.getRandomLandTile(random)) == null) break;
            
            if (t.getType() == hills || t.getType() == mountains) {
                continue; // Already on high ground
            }

            // Do not add hills too close to a mountain range
            // this would defeat the purpose of adding random hills.
            for (Tile tile : t.getSurroundingTiles(3)) {
                if (tile.getType() == mountains) continue nextTry;
            }

            // Do not add hills too close to the ocean/lake this
            // helps with good locations for building colonies on
            // shore.
            for (Tile tile : t.getSurroundingTiles(1)) {
                if (!tile.isLand()) continue nextTry;
            }

            break; // OK, good tile found.
        }
        return t;
=======
        Tile tile = null;
        while ((tile = map.getRandomLandTile(random)) != null) {
            // Can not be high ground already
            if (tile.getType() != hills && tile.getType() != mountains
                
                // Not too close to a mountain range as this would
                // defeat the purpose of adding random hills
                && none(tile.getSurroundingTiles(1, 3), t -> t.getType() == mountains)

                // Do not add hills too close to the ocean/lake, as
                // this helps with good locations for building
                // colonies on shore.
                && none(tile.getSurroundingTiles(1, 1), t -> !t.isLand())) {
                return tile;
            }
        }
        return null;
>>>>>>> 2410226f
    }

    /**
     * Creates mountain ranges on the given map.  The number and size
     * of mountain ranges depends on the map size.
     *
     * @param map The map to use.
     * @param lb A <code>LogBuilder</code> to log to.
     * @return A list of created <code>ServerRegion</code>s.
     */
    private List<ServerRegion> createMountains(Map map, LogBuilder lb) {
        List<ServerRegion> result = new ArrayList<>();
        float randomHillsRatio = 0.5f;
        // 50% of user settings will be allocated for random hills
        // here and there the rest will be allocated for large
        // mountain ranges
        int maximumLength
            = Math.max(mapOptions.getInteger(MapGeneratorOptions.MAP_WIDTH),
                mapOptions.getInteger(MapGeneratorOptions.MAP_HEIGHT)) / 10;
        int number = (int)((1.0f - randomHillsRatio)
            * (getApproximateLandCount()
                / mapOptions.getInteger(MapGeneratorOptions.MOUNTAIN_NUMBER)));
        lb.add("Number of mountain tiles is ", number, "\n",
            "Maximum length of mountain ranges is ", maximumLength, "\n");

        // lookup the resources from specification
        final TileType hills = spec.getTileType("model.tile.hills");
        final TileType mountains = spec.getTileType("model.tile.mountains");
        if (hills == null || mountains == null) {
            throw new RuntimeException("Both Hills and Mountains TileTypes must be defined");
        }

        // Generate the mountain ranges
        int counter = 0;
        for (int tries = 0; tries < 100; tries++) {
            Tile startTile = getGoodMountainTile(map);
            if (startTile == null) break;

            ServerRegion mountainRegion
                = new ServerRegion(game, RegionType.MOUNTAIN);
            startTile.setType(mountains);
            mountainRegion.addTile(startTile);
            Direction direction = Direction.getRandomDirection("getLand",
                logger, random);
            int length = maximumLength
                - randomInt(logger, "MLen", random, maximumLength/2);
            for (int index = 0; index < length; index++) {
                Tile nextTile = startTile.getNeighbourOrNull(direction);
                if (nextTile == null || !nextTile.isLand()) continue;
                nextTile.setType(mountains);
                mountainRegion.addTile(nextTile);
                counter++;
                for (Tile neighbour : nextTile.getSurroundingTiles(1)) {
                    if (!neighbour.isLand()
                        || neighbour.getType() == mountains) continue;
                    int r = randomInt(logger, "MSiz", random, 8);
                    if (r == 0) {
                        neighbour.setType(mountains);
                        mountainRegion.addTile(neighbour);
                        counter++;
                    } else if (r > 2) {
                        neighbour.setType(hills);
                        mountainRegion.addTile(neighbour);
                    }
                }
            }
            int scoreValue = 2 * mountainRegion.getSize();
            mountainRegion.setScoreValue(scoreValue);
            result.add(mountainRegion);
            lb.add("Created mountain region (direction ", direction,
                ", length ", length,
                ", size ", mountainRegion.getSize(),
                ", score value ", scoreValue, ").\n");
            if (counter >= number) break;
        }
        lb.add("Added ", counter, " mountain range tiles.\n");

        // and sprinkle a few random hills/mountains here and there
        number = (int) (getApproximateLandCount() * randomHillsRatio)
            / mapOptions.getInteger(MapGeneratorOptions.MOUNTAIN_NUMBER);
        counter = 0;
        for (int tries = 0; tries < 1000; tries++) {
            Tile t = getGoodMountainTile(map);
            if (t == null) break;

            // 25% mountains, 75% hills
            boolean m = randomInt(logger, "MorH", random, 4) == 0;
            t.setType((m) ? mountains : hills);
            if (++counter >= number) break;
        }
        lb.add("Added ", counter, " random hilly tiles.\n");
        return result;
    }

    /**
     * Creates rivers on the given map. The number of rivers depends
     * on the map size.
     *
     * @param map The <code>Map</code> to create rivers on.
     * @param lb A <code>LogBuilder</code> to log to.
     * @return A list of created <code>ServerRegion</code>s.
     */
    private List<ServerRegion> createRivers(Map map, LogBuilder lb) {
        List<ServerRegion> result = new ArrayList<>();
        final TileImprovementType riverType
            = spec.getTileImprovementType("model.improvement.river");
        final int number = getApproximateLandCount()
            / mapOptions.getInteger(MapGeneratorOptions.RIVER_NUMBER);
        int counter = 0;
        HashMap<Tile, River> riverMap = new HashMap<>();
        List<River> rivers = new ArrayList<>();

        outer: for (int i = 0; i < number; i++) {
            for (int tries = 0; tries < 100; tries++) {
                Tile tile = map.getRandomLandTile(random);
                if (tile == null) break outer;

                if (!riverType.isTileTypeAllowed(tile.getType())) continue;

                // check the river source/spring is not too close to the ocean
<<<<<<< HEAD
                for (Tile neighborTile : tile.getSurroundingTiles(2)) {
                    if (!neighborTile.isLand()) continue;
                }
=======
                if (!all(tile.getSurroundingTiles(1, 2),
                        Tile::isLand)) continue;

>>>>>>> 2410226f
                if (riverMap.get(tile) == null) {
                    // no river here yet
                    ServerRegion riverRegion = new ServerRegion(game, RegionType.RIVER);
                    River river = new River(map, riverMap, riverRegion, random);
                    if (river.flowFromSource(tile)) {
                        lb.add("Created new river with length ",
                            river.getLength(), "\n");
                        result.add(riverRegion);
                        rivers.add(river);
                        if (++counter >= number) break;
                    } else {
                        lb.add("Failed to generate river.\n");
                    }
                    break;
                }
            }
        }
        lb.add("Created ", counter, " rivers of maximum ", number, "\n");

        for (River river : rivers) {
            ServerRegion region = river.getRegion();
            int scoreValue = 2 * river.getSections().stream()
                .mapToInt(rs -> rs.getSize()).sum();
            region.setScoreValue(scoreValue);
            lb.add("Created river region (length ", river.getLength(),
                ", score value ", scoreValue, ").\n");
        }
        return result;
    }

    /**
     * Finds all the lake regions.
     *
     * @param map The <code>Map</code> to work on.
     * @param lb A <code>LogBuilder</code> to log to.
     * @return A list of created <code>ServerRegion</code>s.
     */
    private List<ServerRegion> createLakeRegions(Map map, LogBuilder lb) {
        final TileType lakeType = spec.getTileType("model.tile.lake");

        // Create the water map, and find any tiles that are water but
        // not part of any region (such as the oceans).  These are
        // lake tiles.
        List<Tile> lakes = new ArrayList<>();
        lb.add("Lakes at:");
        for (int y = 0; y < map.getHeight(); y++) {
            for (int x = 0; x < map.getWidth(); x++) {
                Tile tile;
                if (map.isValid(x, y)
                    && !(tile = map.getTile(x, y)).isLand()
                    && map.getTile(x, y).getRegion() == null) {
                    lakes.add(tile);
                    lb.add(" ", x, ",", y);
                }
            }
        }
        lb.add("\n");
        
        return makeLakes(map, lakes);
    }

    /**
     * Make lake regions from unassigned lake tiles.
     *
     * // @compat 0.10.x
     * // Public/static to allow Map to remediate missing lake regions
     * // end @compat 0.10.x
     *
     * @param map The <code>Map</code> to add to.
     * @param lakes A list of lake <code>Tile</code>s.
     * @return A list of new <code>ServerRegion</code>s.
     */
    public static List<ServerRegion> makeLakes(Map map, List<Tile> lakes) {
        Game game = map.getGame();
        final TileType lakeType = map.getSpecification()
            .getTileType("model.tile.lake");
        List<Tile> todo = new ArrayList<>();
        List<ServerRegion> result = new ArrayList<>();
        int lakeCount = 0;
        while (!lakes.isEmpty()) {
            Tile tile = lakes.get(0);
            if (tile.getRegion() != null) continue;

            ServerRegion lakeRegion = new ServerRegion(game, RegionType.LAKE);
            // Pretend lakes are discovered with the surrounding terrain?
            todo.clear();
            todo.add(tile);
            while (!todo.isEmpty()) {
                Tile t = todo.remove(0);
                if (lakes.contains(t)) {
                    t.setRegion(lakeRegion);
                    t.setType(lakeType);
                    lakes.remove(t);
                    // It would be better to do:
                    //   todo.addAll(t.getSurroundingTiles(1, 1));
                    // but this routine can be called from Map.readChildren
                    // before game.getMap() works.  When that use goes away,
                    // use the above code.
                    for (Direction d : Direction.allDirections) {
                        Tile t0 = map.getAdjacentTile(t, d);
                        if (t0 != null) todo.add(t0);
                    }
                }
            }
            result.add(lakeRegion);
        }
        return result;
    }

    /**
     * Adds a terrain bonus with a probability determined by the
     * <code>MapGeneratorOptions</code>.
     *
     * @param t The <code>Tile</code> to add bonuses to.
     * @param generateBonus Generate the bonus or not.
     */
    private void perhapsAddBonus(Tile t, boolean generateBonus) {
        final Specification spec = t.getSpecification();
        TileImprovementType fishBonusLandType
            = spec.getTileImprovementType("model.improvement.fishBonusLand");
        TileImprovementType fishBonusRiverType
            = spec.getTileImprovementType("model.improvement.fishBonusRiver");
        final int bonusNumber
            = mapOptions.getInteger(MapGeneratorOptions.BONUS_NUMBER);
        if (t.isLand()) {
            if (generateBonus
                && randomInt(logger, "Land Resource", random, 100) < bonusNumber) {
                // Create random Bonus Resource
                t.addResource(createResource(t));
            }
        } else {
            int adjacentLand = 0;
            boolean adjacentRiver = false;
            for (Direction direction : Direction.values()) {
                Tile otherTile = t.getNeighbourOrNull(direction);
                if (otherTile != null && otherTile.isLand()) {
                    adjacentLand++;
                    if (otherTile.hasRiver()) {
                        adjacentRiver = true;
                    }
                }
            }

            // In Col1, ocean tiles with less than 3 land neighbours
            // produce 2 fish, all others produce 4 fish
            if (adjacentLand > 2) {
                t.add(new TileImprovement(game, t, fishBonusLandType));
            }

            // In Col1, the ocean tile in front of a river mouth would
            // get an additional +1 bonus
            // FIXME: This probably has some false positives, means
            // river tiles that are NOT a river mouth next to this tile!
            if (!t.hasRiver() && adjacentRiver) {
                t.add(new TileImprovement(game, t, fishBonusRiverType));
            }

            if (t.getType().isHighSeasConnected()) {
                if (generateBonus && adjacentLand > 1
                    && randomInt(logger, "Sea resource", random,
                                 10 - adjacentLand) == 0) {
                    t.addResource(createResource(t));
                }
            } else {
                if (randomInt(logger, "Water resource", random, 100) < bonusNumber) {
                    // Create random Bonus Resource
                    t.addResource(createResource(t));
                }
            }
        }
    }

    /**
     * Create a random resource on a tile.
     *
     * @param tile The <code>Tile</code> to create the resource on.
     * @return The created resource, or null if it is not possible.
     */
    private Resource createResource(Tile tile) {
        if (tile == null) return null;
        ResourceType resourceType = RandomChoice.getWeightedRandom(null, null,
            tile.getType().getWeightedResources(), random);
        if (resourceType == null) return null;
        int minValue = resourceType.getMinValue();
        int maxValue = resourceType.getMaxValue();
        int quantity = (minValue == maxValue) ? maxValue
            : (minValue + randomInt(logger, "Rsiz", random, 
                                    maxValue - minValue + 1));
        return new Resource(game, tile, resourceType, quantity);
    }

    // @compat 0.10.x
    // Only still public to allow reencoding tile styles when loading
    // pre-save-v-12 savegames.
    // end @compat 0.10.x
    /**
     * Sets the style of the tiles.
     * Only relevant to water tiles for now.
     * Public because it is used in the river generator.
     *
     * @param tile The <code>Tile</code> to set the style of.
     */
    public static void encodeStyle(Tile tile) {
        EnumMap<Direction, Boolean> connections
            = new EnumMap<>(Direction.class);

        // corners
        for (Direction d : Direction.corners) {
            Tile t = tile.getNeighbourOrNull(d);
            connections.put(d, t != null && t.isLand());
        }
        // edges
        for (Direction d : Direction.longSides) {
            Tile t = tile.getNeighbourOrNull(d);
            if (t != null && t.isLand()) {
                connections.put(d, Boolean.TRUE);
                // ignore adjacent corners
                connections.put(d.getNextDirection(), Boolean.FALSE);
                connections.put(d.getPreviousDirection(), Boolean.FALSE);
            } else {
                connections.put(d, Boolean.FALSE);
            }
        }
        int result = 0;
        int index = 0;
        for (Direction d : Direction.corners) {
            if (connections.get(d)) result += (int)Math.pow(2, index);
            index++;
        }
        for (Direction d : Direction.longSides) {
            if (connections.get(d)) result += (int)Math.pow(2, index);
            index++;
        }
        tile.setStyle(result);
    }

    // Main functionality, create the map.

    /**
     * Creates a <code>Map</code>.
     *
     * @param landMap The <code>LandMap</code> to use as a template.
     * @param lb A <code>LogBuilder</code> to log to.
     * @return The new <code>Map</code>.
     */
    public Map createMap(LandMap landMap, LogBuilder lb) {
        final int width = landMap.getWidth();
        final int height = landMap.getHeight();
        final boolean importTerrain = (importGame != null)
            && mapOptions.getBoolean(MapGeneratorOptions.IMPORT_TERRAIN);
        final boolean importBonuses = (importGame != null)
            && mapOptions.getBoolean(MapGeneratorOptions.IMPORT_BONUSES);

        boolean mapHasLand = false;
        Map map = new Map(game, width, height);
        int minimumLatitude = mapOptions
            .getInteger(MapGeneratorOptions.MINIMUM_LATITUDE);
        int maximumLatitude = mapOptions
            .getInteger(MapGeneratorOptions.MAXIMUM_LATITUDE);
        // make sure the values are in range
        minimumLatitude = limitToRange(minimumLatitude, -90, 90);
        maximumLatitude = limitToRange(maximumLatitude, -90, 90);
        map.setMinimumLatitude(Math.min(minimumLatitude, maximumLatitude));
        map.setMaximumLatitude(Math.max(minimumLatitude, maximumLatitude));

        java.util.Map<String, ServerRegion> regionMap = new HashMap<>();
        if (importTerrain) { // Import the regions
            lb.add("Imported regions: ");
            for (Region r : importGame.getMap().getRegions()) {
                ServerRegion region = new ServerRegion(game, r);
                map.addRegion(region);
                regionMap.put(r.getId(), region);
                lb.add(" ", region.toString());
            }
            for (Region r : importGame.getMap().getRegions()) {
                ServerRegion region = regionMap.get(r.getId());
                Region x = r.getParent();
                if (x != null) x = regionMap.get(x.getId());
                region.setParent(x);
                for (Region c : r.getChildren()) {
                    x = regionMap.get(c.getId());
                    if (x != null) region.addChild(x);
                }
            }
            lb.add("\n");
        }

        List<Tile> fixRegions = new ArrayList<>();
        for (int y = 0; y < height; y++) {
            int latitude = map.getLatitude(y);
            for (int x = 0; x < width; x++) {
                if (landMap.isLand(x, y)) mapHasLand = true;
                Tile t, importTile = null;
                if (importTerrain
                    && importGame.getMap().isValid(x, y)
                    && (importTile = importGame.getMap().getTile(x, y)) != null
                    && importTile.isLand() == landMap.isLand(x, y)) {
                    String id = importTile.getType().getId();
                    t = new Tile(game, spec.getTileType(id), x, y);
                    if (importTile.getMoveToEurope() != null) {
                        t.setMoveToEurope(importTile.getMoveToEurope());
                    }
                    if (importTile.getTileItemContainer() != null) {
                        TileItemContainer container
                            = new TileItemContainer(game, t);
                        // TileItemContainer copies every natural item
                        // including Resource unless importBonuses ==
                        // false Rumors and roads are not copied
                        container.copyFrom(importTile.getTileItemContainer(),
                            importBonuses, true);
                        t.setTileItemContainer(container);
                    }
                    Region r = importTile.getRegion();
                    if (r == null) {
                        fixRegions.add(t);
                    } else {
                        ServerRegion ours = regionMap.get(r.getId());
                        if (ours == null) {
                            lb.add("Could not set tile region ", r.getId(),
                                " for tile: ", t, "\n");
                            fixRegions.add(t);
                        } else {
                            ours.addTile(t);
                        }
                    }
                } else {
                    t = createTile(x, y, landMap, latitude);
                }
                map.setTile(t, x, y);
            }
        }
        game.setMap(map);

        // Build the regions.
        List<ServerRegion> fixed = ServerRegion.requireFixedRegions(map, lb);
        List<ServerRegion> newRegions = new ArrayList<>();
        if (importTerrain) {
            if (!fixRegions.isEmpty()) { // Fix the tiles missing regions.
                newRegions.addAll(createLakeRegions(map, lb));
                newRegions.addAll(createLandRegions(map, lb));
            }
        } else {
            map.resetHighSeas(
                mapOptions.getInteger(MapGeneratorOptions.DISTANCE_TO_HIGH_SEA),
                mapOptions.getInteger(MapGeneratorOptions.MAXIMUM_DISTANCE_TO_EDGE));
            if (mapHasLand) {
                newRegions.addAll(createMountains(map, lb));
                newRegions.addAll(createRivers(map, lb));
                newRegions.addAll(createLakeRegions(map, lb));
                newRegions.addAll(createLandRegions(map, lb));
            }
        }
        lb.shrink("\n");

        // Connect all new regions to their geographic parent and add to
        // the map.
        List<ServerRegion> geographic = new ArrayList<>();
        for (ServerRegion sr : fixed) {
            if (sr.isGeographic()) geographic.add(sr);
        }
        for (ServerRegion sr : newRegions) {
            for (ServerRegion gr : geographic) {
                if (gr.containsCenter(sr)) {
                    sr.setParent(gr);
                    gr.addChild(sr);
                    gr.setSize(gr.getSize() + sr.getSize());
                    break;
                }
            }
            map.addRegion(sr);
        }

        // Probably only needed on import of old maps.
        map.fixupRegions();

        // Add the bonuses only after the map is completed.
        // Otherwise we risk creating resources on fields where they
        // do not belong (like sugar in large rivers or tobacco on hills).
        for (Tile tile : map.getAllTiles()) {
            perhapsAddBonus(tile, !importBonuses);
            if (!tile.isLand()) {
                encodeStyle(tile);
            }
        }

        // Final cleanups
        map.resetContiguity();
        map.resetHighSeasCount();
        return map;
    }
}<|MERGE_RESOLUTION|>--- conflicted
+++ resolved
@@ -19,10 +19,6 @@
 
 package net.sf.freecol.server.generator;
 
-<<<<<<< HEAD
-import java.awt.Rectangle;
-=======
->>>>>>> 2410226f
 import java.util.Arrays;
 import java.util.ArrayList;
 import java.util.EnumMap;
@@ -477,32 +473,6 @@
     private Tile getGoodMountainTile(Map map) {
         final TileType hills = spec.getTileType("model.tile.hills");
         final TileType mountains = spec.getTileType("model.tile.mountains");
-<<<<<<< HEAD
-        Tile t = null;
-        nextTry: for (;;) {
-            if ((t = map.getRandomLandTile(random)) == null) break;
-            
-            if (t.getType() == hills || t.getType() == mountains) {
-                continue; // Already on high ground
-            }
-
-            // Do not add hills too close to a mountain range
-            // this would defeat the purpose of adding random hills.
-            for (Tile tile : t.getSurroundingTiles(3)) {
-                if (tile.getType() == mountains) continue nextTry;
-            }
-
-            // Do not add hills too close to the ocean/lake this
-            // helps with good locations for building colonies on
-            // shore.
-            for (Tile tile : t.getSurroundingTiles(1)) {
-                if (!tile.isLand()) continue nextTry;
-            }
-
-            break; // OK, good tile found.
-        }
-        return t;
-=======
         Tile tile = null;
         while ((tile = map.getRandomLandTile(random)) != null) {
             // Can not be high ground already
@@ -520,7 +490,6 @@
             }
         }
         return null;
->>>>>>> 2410226f
     }
 
     /**
@@ -641,15 +610,9 @@
                 if (!riverType.isTileTypeAllowed(tile.getType())) continue;
 
                 // check the river source/spring is not too close to the ocean
-<<<<<<< HEAD
-                for (Tile neighborTile : tile.getSurroundingTiles(2)) {
-                    if (!neighborTile.isLand()) continue;
-                }
-=======
                 if (!all(tile.getSurroundingTiles(1, 2),
                         Tile::isLand)) continue;
 
->>>>>>> 2410226f
                 if (riverMap.get(tile) == null) {
                     // no river here yet
                     ServerRegion riverRegion = new ServerRegion(game, RegionType.RIVER);
